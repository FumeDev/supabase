import { Tabs, Alert } from 'ui'

import Admonition from './Admonition'
import ButtonCard from './ButtonCard'
import CodeBlock from './CodeBlock/CodeBlock'
import Frameworks from './Frameworks'
import AuthProviders from './AuthProviders'
<<<<<<< HEAD
import { Heading } from './CustomMDX'

const components = {
  Alert: (props: any) => (
    <Alert {...props} className="not-prose">
      {props.children}
    </Alert>
  ),
=======
import { H3, H4 } from './CustomHTMLElements'

import QuickstartIntro from './MDX/quickstart_intro.mdx'
import ProjectSetup from './MDX/project_setup.mdx'

const components = {
  Admonition,
>>>>>>> 56212098
  ButtonCard,
  CodeBlock,
  Frameworks,
  AuthProviders,

  QuickstartIntro,
  ProjectSetup,

  Alert,
  Tabs,
  TabPanel: (props: any) => <Tabs.Panel {...props}>{props.children}</Tabs.Panel>,

  h2: (props: any) => (
    <Heading tag="h2" {...props}>
      {props.children}
    </Heading>
  ),

  h3: (props: any) => (
    <Heading tag="h3" {...props}>
      {props.children}
    </Heading>
  ),

  h4: (props: any) => (
    <Heading tag="h4" {...props}>
      {props.children}
    </Heading>
  ),
  code: (props: any) => <CodeBlock {...props} />,
  mono: (props: any) => <code className="text-sm">{props.children}</code>,
}

export default components<|MERGE_RESOLUTION|>--- conflicted
+++ resolved
@@ -5,24 +5,13 @@
 import CodeBlock from './CodeBlock/CodeBlock'
 import Frameworks from './Frameworks'
 import AuthProviders from './AuthProviders'
-<<<<<<< HEAD
-import { Heading } from './CustomMDX'
 
-const components = {
-  Alert: (props: any) => (
-    <Alert {...props} className="not-prose">
-      {props.children}
-    </Alert>
-  ),
-=======
-import { H3, H4 } from './CustomHTMLElements'
-
+import { Heading } from './CustomHTMLElements'
 import QuickstartIntro from './MDX/quickstart_intro.mdx'
 import ProjectSetup from './MDX/project_setup.mdx'
 
 const components = {
   Admonition,
->>>>>>> 56212098
   ButtonCard,
   CodeBlock,
   Frameworks,
@@ -31,7 +20,11 @@
   QuickstartIntro,
   ProjectSetup,
 
-  Alert,
+  Alert: (props: any) => (
+    <Alert {...props} className="not-prose">
+      {props.children}
+    </Alert>
+  ),
   Tabs,
   TabPanel: (props: any) => <Tabs.Panel {...props}>{props.children}</Tabs.Panel>,
 
@@ -40,13 +33,11 @@
       {props.children}
     </Heading>
   ),
-
   h3: (props: any) => (
     <Heading tag="h3" {...props}>
       {props.children}
     </Heading>
   ),
-
   h4: (props: any) => (
     <Heading tag="h4" {...props}>
       {props.children}
