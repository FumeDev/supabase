import Image from 'next/image'
import Avatar from '~/components/Avatar'
import CodeBlock from '~/components/CodeBlock/CodeBlock'
import { CH } from '@code-hike/mdx/components'
import ImageGrid from '~/components/ImageGrid'
import Quote from '~/components/Quote'
import Chart from '~/components/Charts/PGCharts'
import InlineCodeTag from '~/components/InlineCode'
import {
  Badge,
  Collapsible_Shadcn_,
  CollapsibleTrigger_Shadcn_,
  CollapsibleContent_Shadcn_,
  IconTriangle,
} from 'ui'
import ImageFadeStack from '~/components/ImageFadeStack'
import ZoomableImg from '~/components/ZoomableImg/ZoomableImg'

import 'react-medium-image-zoom/dist/styles.css'

// import all components used in blog articles here
// to do: move this into a helper/utils, it is used elsewhere

const ignoreClass = 'ignore-on-export'

const getCaptionAlign = (align?: 'left' | 'center' | 'right') => {
  switch (align) {
    case 'left':
      return 'text-left'
    case 'right':
      return 'text-right'
    case 'center':
    default:
      return 'text-center'
  }
}

const BlogCollapsible = ({ title, ...props }: { title: string }) => {
  return (
    <Collapsible_Shadcn_>
      <CollapsibleTrigger_Shadcn_
        className="    
        data-[state=open]:text
        hover:text-light
        flex items-center gap-3
        [&>svg]:fill-current
        [&>svg]:rotate-90
        [&>svg]:transition-transform
        [&>svg]:data-[state='open']:rotate-180
        [&>svg]:data-[state='open']:text
        "
      >
        <IconTriangle size={10} />
        <span>{title}</span>
      </CollapsibleTrigger_Shadcn_>
      <CollapsibleContent_Shadcn_ {...props} />
    </Collapsible_Shadcn_>
  )
}

export default function mdxComponents(type?: 'blog' | 'lp' | undefined) {
  const components = {
    CodeBlock,
    CH,
    Badge,
    Quote,
    Avatar,
    PGChart: (props: any) => {
      return <Chart {...props} />
    },
    pre: (props: any) => {
      if (props.className !== ignoreClass) {
        return <CodeBlock {...props.children.props} />
      } else {
        return <code {...props} />
      }
    },
    ImageGrid,
    ImageFadeStack,
    img: (props: any) => {
      if (props.className !== ignoreClass) {
        return (
          <span className={['next-image--dynamic-fill'].join(' ')}>
            <Image
              {...props}
              className={[type === 'blog' ? 'rounded-md border' : ''].join(' ')}
              layout="fill"
            />
          </span>
        )
      }
      return <img {...props} />
    },
<<<<<<< HEAD
    Img: (props: any) => (
      <figure>
        <span className={['next-image--dynamic-fill', props.wide && 'wide'].join(' ')}>
          <Image
            className={[type === 'blog' ? 'rounded-md border' : ''].join(' ')}
            layout="fill"
            {...props}
          />
        </span>
=======
    Img: ({ zoomable = true, ...props }: any) => (
      <figure className="m-0">
        <ZoomableImg zoomable={zoomable}>
          <span className={['next-image--dynamic-fill', props.wide && 'wide'].join(' ')}>
            {zoomable ? (
              <img
                {...props}
                className={[type === 'blog' ? 'rounded-md border' : ''].join(' ')}
                layout="fill"
              />
            ) : (
              <Image
                {...props}
                className={[type === 'blog' ? 'rounded-md border' : ''].join(' ')}
                layout="fill"
              />
            )}
          </span>
        </ZoomableImg>
>>>>>>> 37ec8759
        {props.caption && (
          <figcaption className={[getCaptionAlign(props.captionAlign)].join(' ')}>
            {props.caption}
          </figcaption>
        )}
      </figure>
    ),
    Link: (props: HTMLAnchorElement) => (
      <a href={props.href} target={props.target}>
        {props.children}
      </a>
    ),
    code: (props: any) => <InlineCodeTag>{props.children}</InlineCodeTag>,
    BlogCollapsible: (props: any) => <BlogCollapsible {...props} />,
  }

  return components
}<|MERGE_RESOLUTION|>--- conflicted
+++ resolved
@@ -91,17 +91,6 @@
       }
       return <img {...props} />
     },
-<<<<<<< HEAD
-    Img: (props: any) => (
-      <figure>
-        <span className={['next-image--dynamic-fill', props.wide && 'wide'].join(' ')}>
-          <Image
-            className={[type === 'blog' ? 'rounded-md border' : ''].join(' ')}
-            layout="fill"
-            {...props}
-          />
-        </span>
-=======
     Img: ({ zoomable = true, ...props }: any) => (
       <figure className="m-0">
         <ZoomableImg zoomable={zoomable}>
@@ -121,7 +110,6 @@
             )}
           </span>
         </ZoomableImg>
->>>>>>> 37ec8759
         {props.caption && (
           <figcaption className={[getCaptionAlign(props.captionAlign)].join(' ')}>
             {props.caption}
