--- conflicted
+++ resolved
@@ -5,11 +5,6 @@
       <link>https://supabase.com</link>
       <description>Latest news from Supabase</description>
       <language>en</language>
-<<<<<<< HEAD
-      <lastBuildDate>Tue, 13 Dec 2022 05:05:00 +0000</lastBuildDate>
-      <atom:link href="https://supabase.com/rss.xml" rel="self" type="application/rss+xml"/>
-      <item>
-=======
       <lastBuildDate>Thu, 15 Dec 2022 16:04:00 +0000</lastBuildDate>
       <atom:link href="https://supabase.com/rss.xml" rel="self" type="application/rss+xml"/>
       <item>
@@ -48,16 +43,11 @@
   <pubDate>Tue, 13 Dec 2022 16:04:00 +0000</pubDate>
 </item>
 <item>
->>>>>>> 3449ec22
   <guid>https://supabase.com/blog/mfa-auth-via-rls</guid>
   <title>Multi-factor Authentication via Row Level Security Enforcement</title>
   <link>https://supabase.com/blog/mfa-auth-via-rls</link>
   <description>MFA Auth with enforcement via RLS</description>
-<<<<<<< HEAD
-  <pubDate>Tue, 13 Dec 2022 05:05:00 +0000</pubDate>
-=======
   <pubDate>Tue, 13 Dec 2022 23:11:00 +0000</pubDate>
->>>>>>> 3449ec22
 </item>
 <item>
   <guid>https://supabase.com/blog/storage-image-resizing-smart-cdn</guid>
@@ -70,13 +60,8 @@
   <guid>https://supabase.com/blog/new-supabase-docs-built-with-nextjs</guid>
   <title>New Supabase Docs, built with Next.js</title>
   <link>https://supabase.com/blog/new-supabase-docs-built-with-nextjs</link>
-<<<<<<< HEAD
-  <description>We've redesignd our Docs and migrated to Next.js</description>
-  <pubDate>Sun, 11 Dec 2022 05:05:00 +0000</pubDate>
-=======
   <description>We've redesigned our Docs and migrated to Next.js</description>
   <pubDate>Sun, 11 Dec 2022 16:04:00 +0000</pubDate>
->>>>>>> 3449ec22
 </item>
 <item>
   <guid>https://supabase.com/blog/postgres-crdt</guid>
