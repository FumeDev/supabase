--- conflicted
+++ resolved
@@ -42,21 +42,18 @@
 
 ## Twilio (Programmable Messaging)
 
-In this guide we'll cover:
+In this section we'll cover:
 
 - [Finding your Twilio credentials](#finding-your-twilio-credentials)
 - [Using OTP with password based logins](#using-otp-with-password-based-logins)
 - [Using OTP as a passwordless sign-in mechanism](#using-otp-as-a-passwordless-sign-in-mechanism)
 
-<<<<<<< HEAD
-=======
 What you'll need:
 
 - A Twilio account (sign up here: https://www.twilio.com/try-twilio)
 - A Supabase project (create one here: https://supabase.com/dashboard)
 - A mobile phone capable of receiving SMS
 
->>>>>>> bc2c3d18
 ## Video
 
 <div className="video-container">
