--- conflicted
+++ resolved
@@ -168,11 +168,7 @@
 
 ```jsx title=pages/index.js
 import { Auth } from '@supabase/auth-ui-react'
-<<<<<<< HEAD
-import { ThemeSupa } from "@supabase/auth-ui-shared";
-=======
 import { ThemeSupa } from '@supabase/auth-ui-shared'
->>>>>>> d8e75d49
 import { useSession, useSupabaseClient } from '@supabase/auth-helpers-react'
 
 const Home = () => {
