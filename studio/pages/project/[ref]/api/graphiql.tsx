--- conflicted
+++ resolved
@@ -3,14 +3,9 @@
 import { createGraphiQLFetcher, Fetcher } from '@graphiql/toolkit'
 
 import { NextPageWithLayout } from 'types'
-<<<<<<< HEAD
+import { useParams } from 'common/hooks'
 import { useStore } from 'hooks'
-import { useParams } from 'common/hooks'
-import { API_URL } from 'lib/constants'
-=======
-import { useParams, useStore } from 'hooks'
 import { API_URL, IS_PLATFORM } from 'lib/constants'
->>>>>>> 4332e3d0
 import ExtensionCard from 'components/interfaces/Database/Extensions/ExtensionCard'
 import GraphiQL from 'components/interfaces/GraphQL/GraphiQL'
 import { DocsLayout } from 'components/layouts'
