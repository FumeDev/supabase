--- conflicted
+++ resolved
@@ -4,24 +4,13 @@
 import { observer, useLocalObservable } from 'mobx-react-lite'
 
 import { NextPageWithLayout } from 'types'
-<<<<<<< HEAD
-import { IS_PLATFORM } from 'lib/constants'
-import { PROJECT_ENDPOINT_PROTOCOL } from 'pages/api/constants'
 import { checkPermissions, useParams, useStore } from 'hooks'
-=======
-import { checkPermissions, useStore } from 'hooks'
-import { get } from 'lib/common/fetch'
->>>>>>> 757c1302
 import { snakeToCamel } from 'lib/helpers'
 import { useProjectApiQuery } from 'data/config/project-api-query'
 import { DocsLayout } from 'components/layouts'
 import { GeneralContent, ResourceContent, RpcContent } from 'components/interfaces/Docs'
 import { PermissionAction } from '@supabase/shared-types/out/constants'
-<<<<<<< HEAD
 import { useProjectJsonSchemaQuery } from 'data/docs/project-json-schema-query'
-=======
-import { useProjectSettingsQuery } from 'data/config/project-settings-query'
->>>>>>> 757c1302
 
 const PageContext = createContext(null)
 
@@ -80,28 +69,18 @@
   const [selectedLang, setSelectedLang] = useState<any>('js')
   const [showApiKey, setShowApiKey] = useState<any>(DEFAULT_KEY)
 
-<<<<<<< HEAD
   const { data, error } = useProjectApiQuery({
     projectRef,
   })
 
   const apiKey = data?.autoApiService?.defaultApiKey
   const swaggerUrl = data?.autoApiService?.restUrl
-=======
-  const { data, error } = useProjectSettingsQuery({ projectRef: PageState.projectRef as string })
-  const API_KEY = data?.autoApiService.service_api_keys.find((key: any) => key.tags === 'anon')
-    ? data.autoApiService.defaultApiKey
-    : undefined
-  const swaggerUrl = data?.autoApiService.restUrl
-  const headers: any = { apikey: API_KEY }
->>>>>>> 757c1302
 
   const canReadServiceKey = checkPermissions(
     PermissionAction.READ,
     'service_api_keys.service_role_key'
   )
 
-<<<<<<< HEAD
   const {
     data: jsonSchema,
     error: jsonSchemaError,
@@ -111,14 +90,6 @@
     swaggerUrl,
     apiKey,
   })
-=======
-  if (API_KEY) headers['Authorization'] = `Bearer ${API_KEY}`
-
-  const { data: jsonSchema, error: jsonSchemaError } = useSWR(
-    () => swaggerUrl,
-    (url: string) => get(url, { headers, credentials: 'omit' }).then((res) => res)
-  )
->>>>>>> 757c1302
 
   useEffect(() => {
     PageState.setJsonSchema(jsonSchema)
@@ -201,7 +172,7 @@
                           key="anon"
                           onClick={() =>
                             setShowApiKey({
-                              key: API_KEY,
+                              key: apiKey,
                               name: 'anon (public)',
                             })
                           }
