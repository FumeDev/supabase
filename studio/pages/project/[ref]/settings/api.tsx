--- conflicted
+++ resolved
@@ -1,5 +1,5 @@
 import { observer, useLocalObservable } from 'mobx-react-lite'
-import { createContext, useEffect } from 'react'
+import { createContext } from 'react'
 
 import { useParams } from 'common/hooks'
 import ServiceList from 'components/interfaces/Settings/API/ServiceList'
@@ -31,15 +31,6 @@
   PageContext.project = project
   if (meta) PageState.meta = meta
 
-<<<<<<< HEAD
-=======
-  useEffect(() => {
-    if (ui.selectedProjectRef) {
-      meta.schemas.load()
-    }
-  }, [ui.selectedProjectRef])
-
->>>>>>> 013fb847
   return (
     <PageContext.Provider value={PageState}>
       <div className="flex flex-col gap-8 px-5 py-6 mx-auto 1xl:px-28 lg:px-16 xl:px-24 2xl:px-32">
