--- conflicted
+++ resolved
@@ -1,8 +1,4 @@
-<<<<<<< HEAD
-=======
-import useSWR from 'swr'
 import { toJS } from 'mobx'
->>>>>>> 62dd4fdb
 import * as Tooltip from '@radix-ui/react-tooltip'
 import { FC, useState, useRef, useEffect } from 'react'
 import { observer } from 'mobx-react-lite'
@@ -12,7 +8,7 @@
 import { PermissionAction } from '@supabase/shared-types/out/constants'
 
 import { NextPageWithLayout } from 'types'
-import { checkPermissions, useParams, useStore } from 'hooks'
+import { checkPermissions, useFlag, useParams, useStore } from 'hooks'
 import { patch } from 'lib/common/fetch'
 import { pluckObjectFields, passwordStrength } from 'lib/helpers'
 import { API_URL, DEFAULT_MINIMUM_PASSWORD_STRENGTH } from 'lib/constants'
