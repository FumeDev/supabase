import { observer } from 'mobx-react-lite'
import { toJS } from 'mobx'
import { projects } from 'stores/jsonSchema'
import { AutoField } from 'uniforms-bootstrap4'
<<<<<<< HEAD
import { Alert, Button, IconRefreshCcw, Input } from '@supabase/ui'
=======
import { Alert, Input } from '@supabase/ui'
>>>>>>> 9252f49f

import { useFlag, useStore } from 'hooks'
import { NextPageWithLayout } from 'types'
import { post } from 'lib/common/fetch'
import { API_URL, PRICING_TIER_PRODUCT_IDS } from 'lib/constants'
import { pluckJsonSchemaFields, pluckObjectFields } from 'lib/helpers'
<<<<<<< HEAD
import { delete_, post } from 'lib/common/fetch'
import { usePermissions, useStore } from 'hooks'
=======
>>>>>>> 9252f49f
import { SettingsLayout } from 'components/layouts'
import {
  RestartServerButton,
  PauseProjectButton,
  DeleteProjectButton,
} from 'components/interfaces/Settings/General'

import Panel from 'components/ui/Panel'
import SchemaFormPanel from 'components/to-be-cleaned/forms/SchemaFormPanel'
<<<<<<< HEAD
import TextConfirmModal from 'components/ui/Modals/TextConfirmModal'
import { NextPageWithLayout } from 'types'
import { PermissionAction } from '@supabase/shared-types/out/constants'
=======
>>>>>>> 9252f49f

const ProjectSettings: NextPageWithLayout = () => {
  return (
    <div>
      <div className="content h-full w-full overflow-y-auto">
        <div className="mx-auto w-full">
          <GeneralSettings />
        </div>
      </div>
    </div>
  )
}

ProjectSettings.getLayout = (page) => <SettingsLayout title="General">{page}</SettingsLayout>

export default observer(ProjectSettings)

<<<<<<< HEAD
interface RestartServerButtonProps {
  projectId: number
  projectRef: string
}
const RestartServerButton: FC<RestartServerButtonProps> = observer(({ projectRef, projectId }) => {
  const { ui, app } = useStore()
  const router = useRouter()
  const [loading, setLoading] = useState(false)
  const [isModalOpen, setIsModalOpen] = useState(false)

  const openModal = () => setIsModalOpen(true)
  const closeModal = () => setIsModalOpen(false)

  const requestServerRestart = async () => {
    setLoading(true)
    try {
      await post(`${API_URL}/projects/${projectRef}/restart`, {})
      app.onProjectPostgrestStatusUpdated(projectId, 'OFFLINE')
      ui.setNotification({ category: 'success', message: 'Restarting server' })
      router.push(`/project/${projectRef}`)
    } catch (error) {
      ui.setNotification({
        error,
        category: 'error',
        message: 'Unable to restart server',
      })
      setLoading(false)
    }
    closeModal()
  }

  return (
    <>
      <ConfirmModal
        danger
        visible={isModalOpen}
        title="Restart Server"
        description={`Are you sure you want to restart the server? There will be a few minutes of downtime.`}
        buttonLabel="Restart"
        buttonLoadingLabel="Restarting"
        onSelectCancel={closeModal}
        onSelectConfirm={requestServerRestart}
      />
      <Button type="default" icon={<IconRefreshCcw />} onClick={openModal} loading={loading}>
        Restart server
      </Button>
    </>
  )
})

=======
>>>>>>> 9252f49f
const GeneralSettings = observer(() => {
  const { app, ui } = useStore()
  const isProjectPauseEnabled = useFlag('projectPausing')

  const project = ui.selectedProject
  const formModel = toJS(project)
  const BASIC_FIELDS = ['name']

<<<<<<< HEAD
  const canReboot = usePermissions(PermissionAction.TENANT_INFRA_EXECUTE, 'reboot')
  const canUpdateProject = usePermissions(PermissionAction.SQL_UPDATE, 'postgres.public.projects')
=======
  const isFreeProject = project?.subscription_tier === PRICING_TIER_PRODUCT_IDS.FREE
>>>>>>> 9252f49f

  const handleUpdateProject = async (model: any) => {
    const response = await post(`${API_URL}/projects/${project?.ref}/update`, model)
    if (response.error) {
      ui.setNotification({
        category: 'error',
        message: `Update project failed: ${response.error.message}`,
      })
    } else {
      const updatedProject = response
      app.onProjectUpdated(updatedProject)
      ui.setNotification({
        category: 'success',
        message: 'Successfully saved settings',
      })
    }
  }

  return (
    <article className="max-w-4xl p-4">
      <section>
        <SchemaFormPanel
          title="General"
          schema={pluckJsonSchemaFields(projects, BASIC_FIELDS)}
          model={formModel}
          onSubmit={(model: any) => handleUpdateProject(pluckObjectFields(model, BASIC_FIELDS))}
        >
          <AutoField
            name="name"
            showInlineError
            errorMessage="Please enter a project name"
            disabled={!canUpdateProject}
          />
        </SchemaFormPanel>
      </section>

      <section>
        <Panel
          title={
            <h5 key="panel-title" className="mb-0 text-base">
              Infrastructure
            </h5>
          }
        >
          <Panel.Content>
            <Input
              readOnly
              disabled
              value={project?.cloud_provider}
              label="Cloud provider"
              layout="horizontal"
            />
          </Panel.Content>
          <Panel.Content className="border-panel-border-interior-light dark:border-panel-border-interior-dark border-t">
            <Input readOnly disabled value={project?.region} label="Region" layout="horizontal" />
          </Panel.Content>
<<<<<<< HEAD
          {canRebot && (
            <Panel.Content className="border-panel-border-interior-light dark:border-panel-border-interior-dark border-t">
              <div className="flex w-full items-center justify-between">
                <div>
                  <p>Restart server</p>
                  <div style={{ maxWidth: '420px' }}>
                    <p className="text-sm opacity-50">
                      Your project will not be available for a few minutes.
                    </p>
                  </div>
=======
          <Panel.Content className="border-panel-border-interior-light dark:border-panel-border-interior-dark border-t">
            <div className="flex w-full items-center justify-between">
              <div>
                <p>Restart server</p>
                <div className="max-w-[420px]">
                  <p className="text-scale-1100 text-sm">
                    Your project will not be available for a few minutes.
                  </p>
>>>>>>> 9252f49f
                </div>
                {project && <RestartServerButton projectId={project.id} projectRef={project.ref} />}
              </div>
<<<<<<< HEAD
=======
              {project && <RestartServerButton projectId={project.id} projectRef={project.ref} />}
            </div>
          </Panel.Content>
          {isProjectPauseEnabled && isFreeProject && (
            <Panel.Content className="border-panel-border-interior-light dark:border-panel-border-interior-dark border-t">
              <div className="flex w-full items-center justify-between">
                <div>
                  <p>Pause project</p>
                  <div className="max-w-[420px]">
                    <p className="text-scale-1100 text-sm">
                      Your project will not be accessible while it is paused.
                    </p>
                  </div>
                </div>
                {project && <PauseProjectButton projectId={project.id} projectRef={project.ref} />}
              </div>
>>>>>>> 9252f49f
            </Panel.Content>
          )}
        </Panel>
      </section>
<<<<<<< HEAD

      {canUpdateProject && (
        <section>
          <Panel title={<p className="uppercase">Danger Zone</p>}>
            <Panel.Content>
              <Alert
                variant="danger"
                withIcon
                title="Deleting this project will also remove your database."
              >
                <div className="flex flex-col">
                  <p className="block mb-4">
                    Make sure you have made a backup if you want to keep your data.
                  </p>
                  <ProjectDeleteModal project={project} />
                </div>
              </Alert>
            </Panel.Content>
          </Panel>
        </section>
      )}
    </article>
  )
})

const ProjectDeleteModal = ({ project }: any) => {
  const router = useRouter()
  const { ui, app } = useStore()

  const [isOpen, setIsOpen] = useState(false)
  const [loading, setLoading] = useState(false)

  const toggle = () => {
    if (loading) return
    setIsOpen(!isOpen)
  }

  async function handleDeleteProject() {
    setLoading(true)
    try {
      const response = await delete_(`${API_URL}/projects/${project.ref}`)
      if (response.error) throw response.error
      app.onProjectDeleted(response)
      ui.setNotification({
        category: 'success',
        message: `Successfully deleted ${project.name}`,
      })
      router.push(`/`)
    } catch (error: any) {
      setLoading(false)
      ui.setNotification({
        category: 'error',
        message: `Failed to delete project ${project.name}: ${error.message}`,
      })
    }
  }

  return (
    <>
      <div className="mt-2">
        <Button onClick={toggle} type="danger">
          Delete Project
        </Button>
      </div>
      <TextConfirmModal
        visible={isOpen}
        loading={loading}
        title={`Confirm deletion of ${project?.name}`}
        confirmPlaceholder="Type the project name in here"
        alert="This action cannot be undone."
        text={`This will permanently delete the ${project?.name} project and all of its data.`}
        confirmString={project?.name}
        confirmLabel="I understand, delete this project"
        onConfirm={handleDeleteProject}
        onCancel={toggle}
      />
    </>
=======

      {project !== undefined && (
        <section>
          <Panel title={<p className="uppercase">Danger Zone</p>}>
            <Panel.Content>
              <Alert
                variant="danger"
                withIcon
                title="Deleting this project will also remove your database."
              >
                <div className="flex flex-col">
                  <p className="mb-4 block">
                    Make sure you have made a backup if you want to keep your data.
                  </p>
                  <DeleteProjectButton project={project} />
                </div>
              </Alert>
            </Panel.Content>
          </Panel>
        </section>
      )}
    </article>
>>>>>>> 9252f49f
  )
})<|MERGE_RESOLUTION|>--- conflicted
+++ resolved
@@ -1,38 +1,26 @@
+import { Alert, Input } from '@supabase/ui'
+import { toJS } from 'mobx'
 import { observer } from 'mobx-react-lite'
-import { toJS } from 'mobx'
 import { projects } from 'stores/jsonSchema'
 import { AutoField } from 'uniforms-bootstrap4'
-<<<<<<< HEAD
-import { Alert, Button, IconRefreshCcw, Input } from '@supabase/ui'
-=======
-import { Alert, Input } from '@supabase/ui'
->>>>>>> 9252f49f
 
-import { useFlag, useStore } from 'hooks'
+import { PermissionAction } from '@supabase/shared-types/out/constants'
+import { SettingsLayout } from 'components/layouts'
+import SchemaFormPanel from 'components/to-be-cleaned/forms/SchemaFormPanel'
+import Panel from 'components/ui/Panel'
+import { usePermissions, useStore } from 'hooks'
+import { post } from 'lib/common/fetch'
+import { API_URL } from 'lib/constants'
+import { pluckJsonSchemaFields, pluckObjectFields } from 'lib/helpers'
 import { NextPageWithLayout } from 'types'
-import { post } from 'lib/common/fetch'
-import { API_URL, PRICING_TIER_PRODUCT_IDS } from 'lib/constants'
-import { pluckJsonSchemaFields, pluckObjectFields } from 'lib/helpers'
-<<<<<<< HEAD
-import { delete_, post } from 'lib/common/fetch'
-import { usePermissions, useStore } from 'hooks'
-=======
->>>>>>> 9252f49f
-import { SettingsLayout } from 'components/layouts'
+
 import {
+  DeleteProjectButton,
+  PauseProjectButton,
   RestartServerButton,
-  PauseProjectButton,
-  DeleteProjectButton,
 } from 'components/interfaces/Settings/General'
-
-import Panel from 'components/ui/Panel'
-import SchemaFormPanel from 'components/to-be-cleaned/forms/SchemaFormPanel'
-<<<<<<< HEAD
-import TextConfirmModal from 'components/ui/Modals/TextConfirmModal'
-import { NextPageWithLayout } from 'types'
-import { PermissionAction } from '@supabase/shared-types/out/constants'
-=======
->>>>>>> 9252f49f
+import { useFlag } from 'hooks'
+import { PRICING_TIER_PRODUCT_IDS } from 'lib/constants'
 
 const ProjectSettings: NextPageWithLayout = () => {
   return (
@@ -50,59 +38,6 @@
 
 export default observer(ProjectSettings)
 
-<<<<<<< HEAD
-interface RestartServerButtonProps {
-  projectId: number
-  projectRef: string
-}
-const RestartServerButton: FC<RestartServerButtonProps> = observer(({ projectRef, projectId }) => {
-  const { ui, app } = useStore()
-  const router = useRouter()
-  const [loading, setLoading] = useState(false)
-  const [isModalOpen, setIsModalOpen] = useState(false)
-
-  const openModal = () => setIsModalOpen(true)
-  const closeModal = () => setIsModalOpen(false)
-
-  const requestServerRestart = async () => {
-    setLoading(true)
-    try {
-      await post(`${API_URL}/projects/${projectRef}/restart`, {})
-      app.onProjectPostgrestStatusUpdated(projectId, 'OFFLINE')
-      ui.setNotification({ category: 'success', message: 'Restarting server' })
-      router.push(`/project/${projectRef}`)
-    } catch (error) {
-      ui.setNotification({
-        error,
-        category: 'error',
-        message: 'Unable to restart server',
-      })
-      setLoading(false)
-    }
-    closeModal()
-  }
-
-  return (
-    <>
-      <ConfirmModal
-        danger
-        visible={isModalOpen}
-        title="Restart Server"
-        description={`Are you sure you want to restart the server? There will be a few minutes of downtime.`}
-        buttonLabel="Restart"
-        buttonLoadingLabel="Restarting"
-        onSelectCancel={closeModal}
-        onSelectConfirm={requestServerRestart}
-      />
-      <Button type="default" icon={<IconRefreshCcw />} onClick={openModal} loading={loading}>
-        Restart server
-      </Button>
-    </>
-  )
-})
-
-=======
->>>>>>> 9252f49f
 const GeneralSettings = observer(() => {
   const { app, ui } = useStore()
   const isProjectPauseEnabled = useFlag('projectPausing')
@@ -111,12 +46,9 @@
   const formModel = toJS(project)
   const BASIC_FIELDS = ['name']
 
-<<<<<<< HEAD
   const canReboot = usePermissions(PermissionAction.TENANT_INFRA_EXECUTE, 'reboot')
   const canUpdateProject = usePermissions(PermissionAction.SQL_UPDATE, 'postgres.public.projects')
-=======
   const isFreeProject = project?.subscription_tier === PRICING_TIER_PRODUCT_IDS.FREE
->>>>>>> 9252f49f
 
   const handleUpdateProject = async (model: any) => {
     const response = await post(`${API_URL}/projects/${project?.ref}/update`, model)
@@ -173,18 +105,6 @@
           <Panel.Content className="border-panel-border-interior-light dark:border-panel-border-interior-dark border-t">
             <Input readOnly disabled value={project?.region} label="Region" layout="horizontal" />
           </Panel.Content>
-<<<<<<< HEAD
-          {canRebot && (
-            <Panel.Content className="border-panel-border-interior-light dark:border-panel-border-interior-dark border-t">
-              <div className="flex w-full items-center justify-between">
-                <div>
-                  <p>Restart server</p>
-                  <div style={{ maxWidth: '420px' }}>
-                    <p className="text-sm opacity-50">
-                      Your project will not be available for a few minutes.
-                    </p>
-                  </div>
-=======
           <Panel.Content className="border-panel-border-interior-light dark:border-panel-border-interior-dark border-t">
             <div className="flex w-full items-center justify-between">
               <div>
@@ -193,12 +113,9 @@
                   <p className="text-scale-1100 text-sm">
                     Your project will not be available for a few minutes.
                   </p>
->>>>>>> 9252f49f
                 </div>
                 {project && <RestartServerButton projectId={project.id} projectRef={project.ref} />}
               </div>
-<<<<<<< HEAD
-=======
               {project && <RestartServerButton projectId={project.id} projectRef={project.ref} />}
             </div>
           </Panel.Content>
@@ -215,90 +132,10 @@
                 </div>
                 {project && <PauseProjectButton projectId={project.id} projectRef={project.ref} />}
               </div>
->>>>>>> 9252f49f
             </Panel.Content>
           )}
         </Panel>
       </section>
-<<<<<<< HEAD
-
-      {canUpdateProject && (
-        <section>
-          <Panel title={<p className="uppercase">Danger Zone</p>}>
-            <Panel.Content>
-              <Alert
-                variant="danger"
-                withIcon
-                title="Deleting this project will also remove your database."
-              >
-                <div className="flex flex-col">
-                  <p className="block mb-4">
-                    Make sure you have made a backup if you want to keep your data.
-                  </p>
-                  <ProjectDeleteModal project={project} />
-                </div>
-              </Alert>
-            </Panel.Content>
-          </Panel>
-        </section>
-      )}
-    </article>
-  )
-})
-
-const ProjectDeleteModal = ({ project }: any) => {
-  const router = useRouter()
-  const { ui, app } = useStore()
-
-  const [isOpen, setIsOpen] = useState(false)
-  const [loading, setLoading] = useState(false)
-
-  const toggle = () => {
-    if (loading) return
-    setIsOpen(!isOpen)
-  }
-
-  async function handleDeleteProject() {
-    setLoading(true)
-    try {
-      const response = await delete_(`${API_URL}/projects/${project.ref}`)
-      if (response.error) throw response.error
-      app.onProjectDeleted(response)
-      ui.setNotification({
-        category: 'success',
-        message: `Successfully deleted ${project.name}`,
-      })
-      router.push(`/`)
-    } catch (error: any) {
-      setLoading(false)
-      ui.setNotification({
-        category: 'error',
-        message: `Failed to delete project ${project.name}: ${error.message}`,
-      })
-    }
-  }
-
-  return (
-    <>
-      <div className="mt-2">
-        <Button onClick={toggle} type="danger">
-          Delete Project
-        </Button>
-      </div>
-      <TextConfirmModal
-        visible={isOpen}
-        loading={loading}
-        title={`Confirm deletion of ${project?.name}`}
-        confirmPlaceholder="Type the project name in here"
-        alert="This action cannot be undone."
-        text={`This will permanently delete the ${project?.name} project and all of its data.`}
-        confirmString={project?.name}
-        confirmLabel="I understand, delete this project"
-        onConfirm={handleDeleteProject}
-        onCancel={toggle}
-      />
-    </>
-=======
 
       {project !== undefined && (
         <section>
@@ -321,6 +158,5 @@
         </section>
       )}
     </article>
->>>>>>> 9252f49f
   )
 })