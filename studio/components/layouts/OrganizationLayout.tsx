<<<<<<< HEAD
import { useParams } from 'common'
import { useStore } from 'hooks'
import { observer } from 'mobx-react-lite'
import { useRouter } from 'next/router'
import { PropsWithChildren } from 'react'
import { Tabs } from 'ui'
import { AccountLayout } from './'
import { ScaffoldContainer, ScaffoldDivider, ScaffoldHeader, ScaffoldTitle } from './Scaffold'

const OrganizationLayout = ({ children }: PropsWithChildren<{}>) => {
  const { ui } = useStore()
  const router = useRouter()
  const { slug } = useParams()
  const id = router.asPath.split('/').at(-1)
=======
import { useSelectedOrganization } from 'hooks'
import { PropsWithChildren } from 'react'
import AccountLayout from './AccountLayout/AccountLayout'

const OrganizationLayout = ({ children }: PropsWithChildren<{}>) => {
  const selectedOrganization = useSelectedOrganization()
>>>>>>> 944afc9f

  return (
    <AccountLayout
      title={selectedOrganization?.name ?? 'Supabase'}
      breadcrumbs={[{ key: `org-settings`, label: 'Settings' }]}
    >
      <ScaffoldHeader>
        <ScaffoldContainer>
          <ScaffoldTitle>{ui.selectedOrganization?.name ?? 'Organization'} settings</ScaffoldTitle>
        </ScaffoldContainer>
        <ScaffoldContainer>
          <nav>
            <Tabs
              listClassNames="border-none"
              size="small"
              type="underlined"
              activeId={id}
              onChange={(id: any) => {
                router.push(`/org/${slug}/${id}`)
              }}
            >
              <Tabs.Panel id="general" label="General" className="!my-0" />
              <Tabs.Panel id="team" label="Team" className="!my-0" />
              <Tabs.Panel id="integrations" label="Integrations" className="!my-0" />
              <Tabs.Panel id="billing" label="Billing" className="!my-0" />
              <Tabs.Panel id="invoices" label="Invoices" className="!my-0" />
            </Tabs>
          </nav>
        </ScaffoldContainer>
      </ScaffoldHeader>
      <ScaffoldDivider />
      {children}
    </AccountLayout>
  )
}

export default OrganizationLayout<|MERGE_RESOLUTION|>--- conflicted
+++ resolved
@@ -1,7 +1,5 @@
-<<<<<<< HEAD
 import { useParams } from 'common'
-import { useStore } from 'hooks'
-import { observer } from 'mobx-react-lite'
+import { useFlag, useSelectedOrganization } from 'hooks'
 import { useRouter } from 'next/router'
 import { PropsWithChildren } from 'react'
 import { Tabs } from 'ui'
@@ -9,18 +7,11 @@
 import { ScaffoldContainer, ScaffoldDivider, ScaffoldHeader, ScaffoldTitle } from './Scaffold'
 
 const OrganizationLayout = ({ children }: PropsWithChildren<{}>) => {
-  const { ui } = useStore()
+  const selectedOrganization = useSelectedOrganization()
   const router = useRouter()
   const { slug } = useParams()
   const id = router.asPath.split('/').at(-1)
-=======
-import { useSelectedOrganization } from 'hooks'
-import { PropsWithChildren } from 'react'
-import AccountLayout from './AccountLayout/AccountLayout'
-
-const OrganizationLayout = ({ children }: PropsWithChildren<{}>) => {
-  const selectedOrganization = useSelectedOrganization()
->>>>>>> 944afc9f
+  const showOAuthApps = useFlag('oauthApps')
 
   return (
     <AccountLayout
@@ -29,7 +20,7 @@
     >
       <ScaffoldHeader>
         <ScaffoldContainer>
-          <ScaffoldTitle>{ui.selectedOrganization?.name ?? 'Organization'} settings</ScaffoldTitle>
+          <ScaffoldTitle>{selectedOrganization?.name ?? 'Organization'} settings</ScaffoldTitle>
         </ScaffoldContainer>
         <ScaffoldContainer>
           <nav>
@@ -47,6 +38,7 @@
               <Tabs.Panel id="integrations" label="Integrations" className="!my-0" />
               <Tabs.Panel id="billing" label="Billing" className="!my-0" />
               <Tabs.Panel id="invoices" label="Invoices" className="!my-0" />
+              {showOAuthApps && <Tabs.Panel id="apps" label="OAuth Apps" className="!my-0" />}
             </Tabs>
           </nav>
         </ScaffoldContainer>
