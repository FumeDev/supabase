import React, { FC } from 'react'
import Link from 'next/link'
import { observer } from 'mobx-react-lite'
import { useRouter } from 'next/router'
import { isUndefined } from 'lodash'
import { Button, Dropdown, IconHome, IconSettings, IconUser } from '@supabase/ui'

import { IS_PLATFORM } from 'lib/constants'
<<<<<<< HEAD
import { useStore } from 'hooks'
import { generateOtherRoutes, generateProductRoutes } from './NavigationBar.utils'
=======
import { useStore, useFlag } from 'hooks'
import { generateProductRoutes, generateOtherRoutes } from './NavigationBar.utils'
>>>>>>> 9252f49f
import NavigationIconButton from './NavigationIconButton'

interface Props {}

const NavigationBar: FC<Props> = ({}) => {
  const router = useRouter()
  const { ui } = useStore()
  const projectRef = ui.selectedProjectRef as string
  const projectBaseInfo = ui.selectedProjectBaseInfo

  const ongoingIncident = useFlag('ongoingIncident')

  const activeRoute = router.pathname.split('/')[3]
  const productRoutes = generateProductRoutes(projectRef, projectBaseInfo)
  const otherRoutes = generateOtherRoutes(projectRef, projectBaseInfo)

  return (
    <div
      style={{ height: ongoingIncident ? 'calc(100vh - 44px)' : '100vh' }}
      className={[
        'flex w-14 flex-col justify-between overflow-y-hidden p-2',
        'bg-sidebar-light dark:bg-sidebar-dark dark:border-dark border-r',
      ].join(' ')}
    >
      <ul className="flex flex-col space-y-2">
        <Link href={'/'}>
          <a className="block">
            <img
              src="/img/supabase-logo.svg"
              alt="Supabase"
              className="mx-auto h-[40px] w-6 cursor-pointer rounded"
            />
          </a>
        </Link>
        <NavigationIconButton
          isActive={isUndefined(activeRoute) && !isUndefined(router.query.ref)}
          route={{
            key: 'HOME',
            label: 'Home',
            icon: <IconHome size={18} strokeWidth={2} />,
            link: `/project/${projectRef}`,
          }}
        />
<<<<<<< HEAD
        <div className="h-px w-full bg-scale-500"></div>
        {productRoutes
          .filter(({ hidden }) => !hidden)
          .map((route) => (
            <NavigationIconButton
              key={route.key}
              route={route}
              isActive={activeRoute === route.key}
            />
          ))}
        <div className="h-px w-full bg-scale-500"></div>
        {otherRoutes
          .filter(({ hidden }) => !hidden)
          .map((route) => (
            <NavigationIconButton
              key={route.key}
              route={route}
              isActive={activeRoute === route.key}
            />
          ))}
=======
        <div className="bg-scale-500 h-px w-full"></div>
        {productRoutes.map((route) => (
          <NavigationIconButton
            key={route.key}
            route={route}
            isActive={activeRoute === route.key}
          />
        ))}
        <div className="bg-scale-500 h-px w-full"></div>
        {otherRoutes.map((route) => (
          <NavigationIconButton
            key={route.key}
            route={route}
            isActive={activeRoute === route.key}
          />
        ))}
>>>>>>> 9252f49f
      </ul>
      <ul className="flex flex-col space-y-2">
        <Dropdown
          side="right"
          align="start"
          overlay={
            <>
              {IS_PLATFORM && (
                <>
                  <Link href="/account/me">
                    <Dropdown.Item key="header" icon={<IconSettings size={14} strokeWidth={1.5} />}>
                      Account Preferences
                    </Dropdown.Item>
                  </Link>
                  <Dropdown.Seperator />
                </>
              )}
              <Dropdown.Label>Theme</Dropdown.Label>
              <Dropdown.RadioGroup
                key="theme"
                value={ui.themeOption}
                onChange={(e: any) => ui.onThemeOptionChange(e)}
              >
                <Dropdown.Radio value="system">System default</Dropdown.Radio>
                <Dropdown.Radio value="dark">Dark</Dropdown.Radio>
                <Dropdown.Radio value="light">Light</Dropdown.Radio>
              </Dropdown.RadioGroup>
            </>
          }
        >
          <Button as="span" type="text" size="tiny">
            <div className="py-1">
              <IconUser size={18} strokeWidth={2} />
            </div>
          </Button>
        </Dropdown>
      </ul>
    </div>
  )
}

export default observer(NavigationBar)<|MERGE_RESOLUTION|>--- conflicted
+++ resolved
@@ -1,18 +1,13 @@
-import React, { FC } from 'react'
+import { Button, Dropdown, IconHome, IconSettings, IconUser } from '@supabase/ui'
+import { isUndefined } from 'lodash'
+import { observer } from 'mobx-react-lite'
 import Link from 'next/link'
-import { observer } from 'mobx-react-lite'
 import { useRouter } from 'next/router'
-import { isUndefined } from 'lodash'
-import { Button, Dropdown, IconHome, IconSettings, IconUser } from '@supabase/ui'
+import { FC } from 'react'
 
+import { useFlag, useStore } from 'hooks'
 import { IS_PLATFORM } from 'lib/constants'
-<<<<<<< HEAD
-import { useStore } from 'hooks'
 import { generateOtherRoutes, generateProductRoutes } from './NavigationBar.utils'
-=======
-import { useStore, useFlag } from 'hooks'
-import { generateProductRoutes, generateOtherRoutes } from './NavigationBar.utils'
->>>>>>> 9252f49f
 import NavigationIconButton from './NavigationIconButton'
 
 interface Props {}
@@ -56,28 +51,6 @@
             link: `/project/${projectRef}`,
           }}
         />
-<<<<<<< HEAD
-        <div className="h-px w-full bg-scale-500"></div>
-        {productRoutes
-          .filter(({ hidden }) => !hidden)
-          .map((route) => (
-            <NavigationIconButton
-              key={route.key}
-              route={route}
-              isActive={activeRoute === route.key}
-            />
-          ))}
-        <div className="h-px w-full bg-scale-500"></div>
-        {otherRoutes
-          .filter(({ hidden }) => !hidden)
-          .map((route) => (
-            <NavigationIconButton
-              key={route.key}
-              route={route}
-              isActive={activeRoute === route.key}
-            />
-          ))}
-=======
         <div className="bg-scale-500 h-px w-full"></div>
         {productRoutes.map((route) => (
           <NavigationIconButton
@@ -94,7 +67,6 @@
             isActive={activeRoute === route.key}
           />
         ))}
->>>>>>> 9252f49f
       </ul>
       <ul className="flex flex-col space-y-2">
         <Dropdown
