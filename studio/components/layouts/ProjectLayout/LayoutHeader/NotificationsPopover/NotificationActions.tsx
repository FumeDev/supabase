import { FC, Fragment } from 'react'
import { useRouter } from 'next/router'
<<<<<<< HEAD
import { Button } from 'ui'
=======
import { Button, IconExternalLink } from '@supabase/ui'
import { Action, ActionReason, ActionType } from '@supabase/shared-types/out/notifications'
>>>>>>> 20fc23ed

import { Project } from 'types'
import Link from 'next/link'

// [Joshen TODO] Remove all things about "ownerReassignStatus" after 5th November
// double check with Qiao before we remove them.

interface Props {
  project: Project
  changelogLink?: string
  ownerReassignStatus?: any
  availableActions: Action[]
  onSelectRestartProject: () => void
  onSelectApplyMigration: () => void
  onSelectRollbackMigration: () => void
  onSelectFinalizeMigration: () => void
}

const NotificationActions: FC<Props> = ({
  project,
  changelogLink,
  ownerReassignStatus,
  availableActions,
  onSelectRestartProject,
  onSelectApplyMigration,
  onSelectRollbackMigration,
  onSelectFinalizeMigration,
}) => {
  const router = useRouter()

  const onSelectUpgradeProject = () => {
    return router.push(`/project/${project.ref}/settings/billing/update/pro`)
  }

  const renderActionButton = (action: Action) => {
    switch (action.action_type) {
      case ActionType.UpgradeProjectToPro:
        return (
          <Button type="default" onClick={onSelectUpgradeProject}>
            Upgrade project
          </Button>
        )
      case ActionType.SchedulePostgresRestart:
        return (
          <Button type="default" onClick={onSelectRestartProject}>
            Restart project
          </Button>
        )
      case ActionType.MigratePostgresSchema:
        if (action.reason === ActionReason.Finalize) {
          return (
            ownerReassignStatus?.desired !== 'migrated' && (
              <Button type="default" onClick={onSelectFinalizeMigration}>
                Finalize
              </Button>
            )
          )
        } else if (action.reason === ActionReason.Rollback) {
            return (
              ownerReassignStatus?.desired === 'temp_role' && (
                <Button type="default" onClick={onSelectRollbackMigration}>
                  Rollback
                </Button>
              )
            )
        } else {
          return (
            ownerReassignStatus?.desired === 'unmigrated' && (
              <Button type="default" onClick={onSelectApplyMigration}>
                Apply now
              </Button>
            )
          )
        }
    }
  }

  return (
    <div className="flex items-center space-x-2">
      {availableActions.map((action) => {
        return (
          <Fragment key={`${action.action_type}_${action.reason}`}>
            {renderActionButton(action)}
          </Fragment>
        )
      })}
      {changelogLink && (
        <Link href={changelogLink}>
          <a>
            <Button as="span" type="default" icon={<IconExternalLink size={12} strokeWidth={2} />}>
              More info
            </Button>
          </a>
        </Link>
      )}
    </div>
  )
}

export default NotificationActions<|MERGE_RESOLUTION|>--- conflicted
+++ resolved
@@ -1,11 +1,7 @@
 import { FC, Fragment } from 'react'
 import { useRouter } from 'next/router'
-<<<<<<< HEAD
-import { Button } from 'ui'
-=======
-import { Button, IconExternalLink } from '@supabase/ui'
+import { Button, IconExternalLink } from 'ui'
 import { Action, ActionReason, ActionType } from '@supabase/shared-types/out/notifications'
->>>>>>> 20fc23ed
 
 import { Project } from 'types'
 import Link from 'next/link'
@@ -64,13 +60,13 @@
             )
           )
         } else if (action.reason === ActionReason.Rollback) {
-            return (
-              ownerReassignStatus?.desired === 'temp_role' && (
-                <Button type="default" onClick={onSelectRollbackMigration}>
-                  Rollback
-                </Button>
-              )
+          return (
+            ownerReassignStatus?.desired === 'temp_role' && (
+              <Button type="default" onClick={onSelectRollbackMigration}>
+                Rollback
+              </Button>
             )
+          )
         } else {
           return (
             ownerReassignStatus?.desired === 'unmigrated' && (
