--- conflicted
+++ resolved
@@ -1,21 +1,11 @@
 import * as Tooltip from '@radix-ui/react-tooltip'
 import { Notification, NotificationStatus } from '@supabase/shared-types/out/notifications'
-<<<<<<< HEAD
-import { useQueryClient } from '@tanstack/react-query'
-=======
-import { useQuery } from '@tanstack/react-query'
->>>>>>> 790395dd
 import dayjs from 'dayjs'
 import { Button, IconArchive, IconX } from 'ui'
 
 import { useNotificationsDismissMutation } from 'data/notifications/notifications-dismiss-mutation'
 import { useProjectsQuery } from 'data/projects/projects-query'
 import { useStore } from 'hooks'
-<<<<<<< HEAD
-import { delete_ } from 'lib/common/fetch'
-=======
-import { get } from 'lib/common/fetch'
->>>>>>> 790395dd
 import { API_URL } from 'lib/constants'
 import { Project } from 'types'
 import NotificationActions from './NotificationActions'
@@ -44,8 +34,6 @@
   const changelogLink = (notification.data as any).changelog_link
   const availableActions = notification.meta?.actions_available ?? []
 
-<<<<<<< HEAD
-=======
   const { mutate: dismissNotifications, isLoading: isDismissing } = useNotificationsDismissMutation(
     {
       onError: (error) => {
@@ -59,19 +47,6 @@
     }
   )
 
-  // [Joshen TODO] This should be removed after the env of Feb when the migration notifications
-  // have been removed, double check with Qiao before removing.
-  // Relevant PR: https://github.com/supabase/supabase/pull/9229
-  const { data: ownerReassignStatus } = useQuery(
-    ['projects', project?.ref, 'owner-reassign'],
-    ({ signal }) => get(`${API_URL}/database/${project?.ref}/owner-reassign`, { signal }),
-    {
-      enabled:
-        (notification.data as any).upgrade_type === 'schema-migration' && project !== undefined,
-    }
-  )
-
->>>>>>> 790395dd
   const dismissNotification = async (notificationId: string) => {
     if (!notificationId) return
     dismissNotifications({ ids: [notificationId] })
