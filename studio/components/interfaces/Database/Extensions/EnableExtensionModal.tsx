import type { PostgresExtension, PostgresSchema } from '@supabase/postgres-meta'
import { useEffect, useState } from 'react'
import { Button, Form, IconDatabase, IconPlus, Input, Listbox, Modal } from 'ui'

import ShimmeringLoader from 'components/ui/ShimmeringLoader'
<<<<<<< HEAD
import { useSchemasQuery } from 'data/database/schemas-query'
import { useProjectContext } from 'components/layouts/ProjectLayout/ProjectContext'

export interface EnableExtensionModalProps {
=======
import { useStore } from 'hooks'

interface EnableExtensionModalProps {
>>>>>>> 013fb847
  visible: boolean
  extension: PostgresExtension
  onCancel: () => void
}

const EnableExtensionModal = ({ visible, extension, onCancel }: EnableExtensionModalProps) => {
<<<<<<< HEAD
  const { project } = useProjectContext()
=======
>>>>>>> 013fb847
  const { ui, meta } = useStore()
  const [defaultSchema, setDefaultSchema] = useState()
  const [fetchingSchemaInfo, setFetchingSchemaInfo] = useState(false)

  const { data: schemas, isLoading: isSchemasLoading } = useSchemasQuery({
    projectRef: project?.ref,
    connectionString: project?.connectionString,
  })

  // [Joshen] Worth checking in with users - whether having this schema selection
  // might be confusing, and if we should have a tooltip to explain that schemas
  // are just concepts of namespace, you can use that extension no matter where it's
  // installed in

  useEffect(() => {
    let cancel = false

    if (visible) {
      const checkExtensionSchema = async () => {
        if (!cancel) {
          setFetchingSchemaInfo(true)
          setDefaultSchema(undefined)
        }
        const res = await meta.query(
          `select * from pg_available_extension_versions where name = '${extension.name}'`
        )
        if (!res.error && !cancel) setDefaultSchema(res[0].schema)
        setFetchingSchemaInfo(false)
      }
      checkExtensionSchema()
    }

    return () => {
      cancel = true
    }
  }, [visible, extension.name])

  const validate = (values: any) => {
    const errors: any = {}
    if (values.schema === 'custom' && !values.name) errors.name = 'Required field'
    return errors
  }

  const onSubmit = async (values: any, { setSubmitting }: any) => {
    setSubmitting(true)

    const schema =
      defaultSchema !== undefined && defaultSchema !== null
        ? defaultSchema
        : values.schema === 'custom'
        ? values.name
        : values.schema

    if (!schema.startsWith('pg_')) {
      const { error: createSchemaError } = await meta.query(`create schema if not exists ${schema}`)
      if (createSchemaError) {
        return ui.setNotification({
          error: createSchemaError,
          category: 'error',
          message: `Failed to create schema: ${createSchemaError.message}`,
        })
      }
    }

    const { error: createExtensionError } = await meta.extensions.create({
      schema,
      name: extension.name,
      version: extension.default_version,
      cascade: true,
    })
    if (createExtensionError) {
      ui.setNotification({
        error: createExtensionError,
        category: 'error',
        message: `Failed to toggle ${extension.name.toUpperCase()}: ${
          createExtensionError.message
        }`,
      })
    } else {
      ui.setNotification({
        category: 'success',
        message: `${extension.name.toUpperCase()} is on.`,
      })
    }

    setSubmitting(false)
    onCancel()
  }

  return (
    <Modal
      closable
      hideFooter
      visible={visible}
      onCancel={onCancel}
      size="small"
      header={
        <div className="flex items-baseline gap-2">
          <h5 className="text-sm text-scale-1200">Confirm to enable</h5>
          <code className="text-xs">{extension.name}</code>
        </div>
      }
    >
      <Form
        initialValues={{
          name: extension.name, // Name of new schema, if creating new
          schema: 'extensions',
        }}
        validate={validate}
        onSubmit={onSubmit}
      >
        {({ isSubmitting, values }: any) => {
          return (
            <div className="space-y-4 py-4">
              <Modal.Content>
                {fetchingSchemaInfo || isSchemasLoading ? (
                  <div className="space-y-2">
                    <ShimmeringLoader />
                    <div className="w-3/4">
                      <ShimmeringLoader />
                    </div>
                  </div>
                ) : defaultSchema ? (
                  <Input
                    disabled
                    id="schema"
                    name="schema"
                    value={defaultSchema}
                    label="Select a schema to enable the extension for"
                    descriptionText={`Extension must be installed in ${defaultSchema}.`}
                  />
                ) : (
                  <Listbox
                    size="small"
                    name="schema"
                    label="Select a schema to enable the extension for"
                  >
                    <Listbox.Option
                      key="custom"
                      id="custom"
                      label={`Create a new schema "${extension.name}"`}
                      value="custom"
                      addOnBefore={() => <IconPlus size={16} strokeWidth={1.5} />}
                    >
                      Create a new schema "{extension.name}"
                    </Listbox.Option>
                    <Modal.Separator />
                    {schemas?.map((schema: PostgresSchema) => {
                      return (
                        <Listbox.Option
                          key={schema.id}
                          id={schema.name}
                          label={schema.name}
                          value={schema.name}
                          addOnBefore={() => <IconDatabase size={16} strokeWidth={1.5} />}
                        >
                          {schema.name}
                        </Listbox.Option>
                      )
                    })}
                  </Listbox>
                )}
              </Modal.Content>

              {values.schema === 'custom' && (
                <Modal.Content>
                  <Input id="name" name="name" label="Schema name" />
                </Modal.Content>
              )}

              <Modal.Separator />
              <Modal.Content>
                <div className="flex items-center justify-end space-x-2">
                  <Button type="default" disabled={isSubmitting} onClick={() => onCancel()}>
                    Cancel
                  </Button>
                  <Button htmlType="submit" disabled={isSubmitting} loading={isSubmitting}>
                    Enable extension
                  </Button>
                </div>
              </Modal.Content>
            </div>
          )
        }}
      </Form>
    </Modal>
  )
}

export default EnableExtensionModal<|MERGE_RESOLUTION|>--- conflicted
+++ resolved
@@ -2,27 +2,19 @@
 import { useEffect, useState } from 'react'
 import { Button, Form, IconDatabase, IconPlus, Input, Listbox, Modal } from 'ui'
 
+import { useProjectContext } from 'components/layouts/ProjectLayout/ProjectContext'
 import ShimmeringLoader from 'components/ui/ShimmeringLoader'
-<<<<<<< HEAD
 import { useSchemasQuery } from 'data/database/schemas-query'
-import { useProjectContext } from 'components/layouts/ProjectLayout/ProjectContext'
-
-export interface EnableExtensionModalProps {
-=======
 import { useStore } from 'hooks'
 
 interface EnableExtensionModalProps {
->>>>>>> 013fb847
   visible: boolean
   extension: PostgresExtension
   onCancel: () => void
 }
 
 const EnableExtensionModal = ({ visible, extension, onCancel }: EnableExtensionModalProps) => {
-<<<<<<< HEAD
   const { project } = useProjectContext()
-=======
->>>>>>> 013fb847
   const { ui, meta } = useStore()
   const [defaultSchema, setDefaultSchema] = useState()
   const [fetchingSchemaInfo, setFetchingSchemaInfo] = useState(false)
