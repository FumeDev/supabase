--- conflicted
+++ resolved
@@ -15,13 +15,10 @@
 import { useProjectSettingsQuery } from 'data/config/project-settings-query'
 import { useSSLEnforcementQuery } from 'data/ssl-enforcement/ssl-enforcement-query'
 import { useSSLEnforcementUpdateMutation } from 'data/ssl-enforcement/ssl-enforcement-update-mutation'
-<<<<<<< HEAD
-import { useCheckPermissions, useFlag } from 'hooks'
-=======
 import { useCheckPermissions, useFlag, useStore } from 'hooks'
->>>>>>> 41bd4ca2
 
 const SSLConfiguration = () => {
+  const { ui } = useStore()
   const { ref } = useParams()
   const [isEnforced, setIsEnforced] = useState(false)
   const sslEnforcement = useFlag('sslEnforcement')
@@ -34,10 +31,6 @@
   } = useSSLEnforcementQuery({
     projectRef: ref,
   })
-<<<<<<< HEAD
-  const { mutateAsync: updateSSLEnforcement, isLoading: isSubmitting } =
-    useSSLEnforcementUpdateMutation()
-=======
   const { mutate: updateSSLEnforcement, isLoading: isSubmitting } = useSSLEnforcementUpdateMutation(
     {
       onError: (error) => {
@@ -50,7 +43,6 @@
       },
     }
   )
->>>>>>> 41bd4ca2
 
   const canUpdateSSLEnforcement = useCheckPermissions(PermissionAction.UPDATE, 'projects')
 
@@ -72,18 +64,7 @@
   const toggleSSLEnforcement = async () => {
     if (!ref) return console.error('Project ref is required')
     setIsEnforced(!isEnforced)
-<<<<<<< HEAD
-    try {
-      await updateSSLEnforcement({
-        projectRef: ref,
-        requestedConfig: { database: !isEnforced },
-      })
-    } catch (error: any) {
-      setIsEnforced(isEnforced)
-    }
-=======
     updateSSLEnforcement({ projectRef: ref, requestedConfig: { database: !isEnforced } })
->>>>>>> 41bd4ca2
   }
 
   return (
