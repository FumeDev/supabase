<<<<<<< HEAD
import { useEffect } from 'react'
=======
import { PermissionAction } from '@supabase/shared-types/out/constants'
>>>>>>> 013fb847
import { indexOf } from 'lodash'
import { observer } from 'mobx-react-lite'
import { useContext, useEffect } from 'react'
import { Form, IconAlertCircle, Input, InputNumber } from 'ui'

import { useParams } from 'common/hooks'
import MultiSelect from 'components/ui/MultiSelect'
import { useProjectPostgrestConfigQuery } from 'data/config/project-postgrest-config-query'
import { useProjectPostgrestConfigUpdateMutation } from 'data/config/project-postgrest-config-update-mutation'
<<<<<<< HEAD
import { useSchemasQuery } from 'data/database/schemas-query'
import MultiSelect from 'components/ui/MultiSelect'
=======
import { useCheckPermissions, useStore } from 'hooks'
import { PageContext } from 'pages/project/[ref]/settings/api'
>>>>>>> 013fb847

import {
  FormActions,
  FormPanel,
  FormSection,
  FormSectionContent,
  FormSectionLabel,
} from 'components/ui/Forms'
import { useProjectContext } from 'components/layouts/ProjectLayout/ProjectContext'

const PostgrestConfig = () => {
<<<<<<< HEAD
  const { project } = useProjectContext()
=======
  const PageState: any = useContext(PageContext)
  const { ref: projectRef } = useParams()
>>>>>>> 013fb847
  const { ui } = useStore()

  const { data: config, isError } = useProjectPostgrestConfigQuery({ projectRef })
<<<<<<< HEAD

  const { data: schemas } = useSchemasQuery({
    projectRef: project?.ref,
    connectionString: project?.connectionString,
  })

  const initialValues = {
    db_schema: '',
    max_rows: '',
    db_extra_search_path: '',
  }

  const canUpdatePostgrestConfig = checkPermissions(
=======
  const { mutate: updatePostgrestConfig, isLoading: isUpdating } =
    useProjectPostgrestConfigUpdateMutation({
      onSuccess: () => {
        ui.setNotification({ category: 'success', message: 'Successfully saved settings' })
      },
    })
  const canUpdatePostgrestConfig = useCheckPermissions(
>>>>>>> 013fb847
    PermissionAction.UPDATE,
    'custom_config_postgrest'
  )

  const formId = 'project-postgres-config'
  const initialValues = { db_schema: '', max_rows: '', db_extra_search_path: '' }

  const updateConfig = async (updatedConfig: typeof initialValues) => {
    if (!projectRef) return console.error('Project ref is required')
    updatePostgrestConfig({
      projectRef,
      dbSchema: updatedConfig.db_schema,
      maxRows: updatedConfig.max_rows,
      dbExtraSearchPath: updatedConfig.db_extra_search_path,
    })
  }

  const permanentSchema = ['public', 'storage']
  const hiddenSchema = ['auth', 'pgbouncer', 'hooks', 'extensions']
  const schema =
    schemas
      ?.filter((x) => {
        const find = indexOf(hiddenSchema, x.name)
        if (find < 0) return x
      })
      .map((x) => {
        return {
          id: x.id,
          value: x.name,
          name: x.name,
          disabled: indexOf(permanentSchema, x.name) >= 0 ? true : false,
        }
      }) ?? []

  return (
    <Form id={formId} initialValues={initialValues} validate={() => {}} onSubmit={updateConfig}>
      {({ handleReset, resetForm, values, initialValues }: any) => {
        const hasChanges = JSON.stringify(values) !== JSON.stringify(initialValues)

        // [Alaister] although this "technically" is breaking the rules of React hooks
        // it won't error because the hooks are always rendered in the same order
        // eslint-disable-next-line react-hooks/rules-of-hooks
        useEffect(() => {
          if (config) {
            const values = {
              db_schema: config.db_schema,
              max_rows: config.max_rows,
              db_extra_search_path: config.db_extra_search_path ?? '',
            }
            resetForm({ values, initialValues: values })
          }
        }, [config])

        return (
          <>
            <FormPanel
              disabled={true}
              header={<p>API settings</p>}
              footer={
                <div className="flex px-8 py-4">
                  <FormActions
                    form={formId}
                    isSubmitting={isUpdating}
                    hasChanges={hasChanges}
                    handleReset={handleReset}
                    disabled={!canUpdatePostgrestConfig}
                    helper={
                      !canUpdatePostgrestConfig
                        ? "You need additional permissions to update your project's API settings"
                        : undefined
                    }
                  />
                </div>
              }
            >
              {isError ? (
                <div className="flex items-center justify-center py-8 space-x-2">
                  <IconAlertCircle size={16} strokeWidth={1.5} />
                  <p className="text-sm text-scale-1100">Failed to retrieve API settings</p>
                </div>
              ) : (
                <>
                  <FormSection header={<FormSectionLabel>Exposed schemas</FormSectionLabel>}>
                    <FormSectionContent loading={false}>
                      {schema.length >= 1 && (
                        <MultiSelect
                          disabled={!canUpdatePostgrestConfig}
                          options={schema}
                          descriptionText={
                            <>
                              The schemas to expose in your API. Tables, views and stored procedures
                              in these schemas will get API endpoints.
                              <code className="text-xs">public</code> and{' '}
                              <code className="text-xs">storage</code> are protected by default.
                            </>
                          }
                          emptyMessage={
                            <>
                              <IconAlertCircle strokeWidth={2} />
                              <div className="flex flex-col mt-2 text-center">
                                <p className="text-sm align-center">
                                  No schema available to choose
                                </p>
                                <p className="text-xs opacity-50">
                                  New schemas you create will appear here
                                </p>
                              </div>
                            </>
                          }
                          // value must be passed as array of strings
                          value={(values?.db_schema ?? '').replace(/ /g, '').split(',')}
                          // onChange returns array of strings
                          onChange={(event) => {
                            let updatedValues: any = values
                            updatedValues.db_schema = event.join(', ')
                            resetForm({ values: updatedValues, initialValues: updatedValues })
                            updateConfig({ ...updatedValues })
                          }}
                        />
                      )}
                    </FormSectionContent>
                  </FormSection>
                  <FormSection header={<FormSectionLabel>Extra search path</FormSectionLabel>}>
                    <FormSectionContent loading={false}>
                      <Input
                        id="db_extra_search_path"
                        size="small"
                        disabled={!canUpdatePostgrestConfig}
                        descriptionText="Extra schemas to add to the search path of every request. Multiple schemas must be comma-separated."
                      />
                    </FormSectionContent>
                  </FormSection>
                  <FormSection header={<FormSectionLabel>Max rows</FormSectionLabel>}>
                    <FormSectionContent loading={false}>
                      <InputNumber
                        id="max_rows"
                        size="small"
                        disabled={!canUpdatePostgrestConfig}
                        descriptionText="The maximum number of rows returned from a view, table, or stored procedure. Limits payload size for accidental or malicious requests."
                      />
                    </FormSectionContent>
                  </FormSection>
                </>
              )}
            </FormPanel>
          </>
        )
      }}
    </Form>
  )
}

export default observer(PostgrestConfig)<|MERGE_RESOLUTION|>--- conflicted
+++ resolved
@@ -1,25 +1,10 @@
-<<<<<<< HEAD
-import { useEffect } from 'react'
-=======
 import { PermissionAction } from '@supabase/shared-types/out/constants'
->>>>>>> 013fb847
 import { indexOf } from 'lodash'
 import { observer } from 'mobx-react-lite'
-import { useContext, useEffect } from 'react'
-import { Form, IconAlertCircle, Input, InputNumber } from 'ui'
+import { useEffect } from 'react'
 
 import { useParams } from 'common/hooks'
-import MultiSelect from 'components/ui/MultiSelect'
-import { useProjectPostgrestConfigQuery } from 'data/config/project-postgrest-config-query'
-import { useProjectPostgrestConfigUpdateMutation } from 'data/config/project-postgrest-config-update-mutation'
-<<<<<<< HEAD
-import { useSchemasQuery } from 'data/database/schemas-query'
-import MultiSelect from 'components/ui/MultiSelect'
-=======
-import { useCheckPermissions, useStore } from 'hooks'
-import { PageContext } from 'pages/project/[ref]/settings/api'
->>>>>>> 013fb847
-
+import { useProjectContext } from 'components/layouts/ProjectLayout/ProjectContext'
 import {
   FormActions,
   FormPanel,
@@ -27,33 +12,24 @@
   FormSectionContent,
   FormSectionLabel,
 } from 'components/ui/Forms'
-import { useProjectContext } from 'components/layouts/ProjectLayout/ProjectContext'
+import MultiSelect from 'components/ui/MultiSelect'
+import { useProjectPostgrestConfigQuery } from 'data/config/project-postgrest-config-query'
+import { useProjectPostgrestConfigUpdateMutation } from 'data/config/project-postgrest-config-update-mutation'
+import { useSchemasQuery } from 'data/database/schemas-query'
+import { useCheckPermissions, useStore } from 'hooks'
+import { Form, IconAlertCircle, Input, InputNumber } from 'ui'
 
 const PostgrestConfig = () => {
-<<<<<<< HEAD
-  const { project } = useProjectContext()
-=======
-  const PageState: any = useContext(PageContext)
   const { ref: projectRef } = useParams()
->>>>>>> 013fb847
   const { ui } = useStore()
 
-  const { data: config, isError } = useProjectPostgrestConfigQuery({ projectRef })
-<<<<<<< HEAD
-
+  const { project } = useProjectContext()
   const { data: schemas } = useSchemasQuery({
     projectRef: project?.ref,
     connectionString: project?.connectionString,
   })
 
-  const initialValues = {
-    db_schema: '',
-    max_rows: '',
-    db_extra_search_path: '',
-  }
-
-  const canUpdatePostgrestConfig = checkPermissions(
-=======
+  const { data: config, isError } = useProjectPostgrestConfigQuery({ projectRef })
   const { mutate: updatePostgrestConfig, isLoading: isUpdating } =
     useProjectPostgrestConfigUpdateMutation({
       onSuccess: () => {
@@ -61,7 +37,6 @@
       },
     })
   const canUpdatePostgrestConfig = useCheckPermissions(
->>>>>>> 013fb847
     PermissionAction.UPDATE,
     'custom_config_postgrest'
   )
