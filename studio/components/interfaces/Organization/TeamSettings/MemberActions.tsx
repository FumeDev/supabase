import * as Tooltip from '@radix-ui/react-tooltip'
import { PermissionAction } from '@supabase/shared-types/out/constants'
import { observer } from 'mobx-react-lite'

import { useParams } from 'common/hooks'
import { confirmAlert } from 'components/to-be-cleaned/ModalsDeprecated/ConfirmModal'
import { useOrganizationMemberDeleteMutation } from 'data/organizations/organization-member-delete-mutation'
import { useOrganizationMemberInviteCreateMutation } from 'data/organizations/organization-member-invite-create-mutation'
import { useOrganizationMemberInviteDeleteMutation } from 'data/organizations/organization-member-invite-delete-mutation'
import { usePermissionsQuery } from 'data/permissions/permissions-query'
import { useCheckPermissions, useSelectedOrganization, useStore } from 'hooks'
import { Member, Role } from 'types'
import { Button, Dropdown, IconMoreHorizontal, IconTrash } from 'ui'
import { isInviteExpired } from '../Organization.utils'
import { useGetRolesManagementPermissions } from './TeamSettings.utils'

interface MemberActionsProps {
  member: Member
  roles: Role[]
}

const MemberActions = ({ member, roles }: MemberActionsProps) => {
  const { ui } = useStore()
  const { slug } = useParams()
  const selectedOrganization = useSelectedOrganization()
  const { data: permissions } = usePermissionsQuery()
  const { rolesRemovable } = useGetRolesManagementPermissions(
    selectedOrganization?.id,
    roles,
    permissions ?? []
  )

  const isExpired = isInviteExpired(member?.invited_at ?? '')
  const isPendingInviteAcceptance = member.invited_id

  const roleId = member.role_ids?.[0] ?? -1
  const canRemoveMember = rolesRemovable.includes((member?.role_ids ?? [-1])[0])
  const canResendInvite = useCheckPermissions(PermissionAction.CREATE, 'user_invites', {
    resource: { role_id: roleId },
  })
  const canRevokeInvite = useCheckPermissions(PermissionAction.DELETE, 'user_invites', {
    resource: { role_id: roleId },
  })

<<<<<<< HEAD
  const {
    mutateAsync: deleteOrganizationMemberAsync,
    isLoading: isOrganizationMemberDeleteLoading,
  } = useOrganizationMemberDeleteMutation()

  const {
    mutateAsync: createOrganizationMemberInvite,
    isLoading: isOrganizationMemberInviteCreateLoading,
  } = useOrganizationMemberInviteCreateMutation({
    onError(error) {
      ui.setNotification({
        category: 'error',
        message: `Failed to resend invitation: ${error.message}`,
      })
    },
  })

  const {
    mutateAsync: deleteOrganizationMemberInvite,
    isLoading: isOrganizationMemberInviteDeleteLoading,
  } = useOrganizationMemberInviteDeleteMutation()

  const handleMemberDelete = async () => {
    confirmAlert({
      title: 'Confirm to remove',
      message: `This is permanent! Are you sure you want to remove ${member.primary_email}`,
      onAsyncConfirm: async () => {
        if (!slug) return console.error('slug is required')
        if (!member.gotrue_id) return console.error('gotrue_id is required')
        await deleteOrganizationMemberAsync({ slug, gotrueId: member.gotrue_id })
=======
  const { mutate: deleteOrganizationMember, isLoading: isOrganizationMemberDeleteLoading } =
    useOrganizationMemberDeleteMutation({
      onSuccess: () => {
>>>>>>> 41bd4ca2
        ui.setNotification({
          category: 'success',
          message: `Successfully removed ${member.primary_email}`,
        })
      },
    })

<<<<<<< HEAD
  const handleResendInvite = async (member: Member) => {
    if (!slug) return console.error('Slug is required')
    if (!member.invited_id) return console.error('Member invited ID is required')

    const roleId = (member?.role_ids ?? [])[0]
    await createOrganizationMemberInvite({
      slug,
      invitedEmail: member.primary_email,
      ownerId: member.invited_id,
      roleId: roleId,
    })
    ui.setNotification({ category: 'success', message: 'Resent the invitation.' })
  }

  const handleRevokeInvitation = async (member: Member) => {
    const invitedId = member.invited_id
    if (!slug) return console.error('Slug is required')
    if (!invitedId) return console.error('Member invited ID is required')

    await deleteOrganizationMemberInvite({ slug, invitedId })
    ui.setNotification({ category: 'success', message: 'Successfully revoked the invitation.' })
=======
  const {
    mutate: createOrganizationMemberInvite,
    isLoading: isOrganizationMemberInviteCreateLoading,
  } = useOrganizationMemberInviteCreateMutation({
    onSuccess: () => {
      ui.setNotification({ category: 'success', message: 'Resent the invitation.' })
    },
    onError: (error) => {
      ui.setNotification({
        category: 'error',
        message: `Failed to resend invitation: ${error.message}`,
      })
    },
  })

  const {
    mutate: deleteOrganizationMemberInvite,
    isLoading: isOrganizationMemberInviteDeleteLoading,
  } = useOrganizationMemberInviteDeleteMutation({
    onSuccess: () => {
      ui.setNotification({ category: 'success', message: 'Successfully revoked the invitation.' })
    },
  })

  const handleMemberDelete = async () => {
    confirmAlert({
      title: 'Confirm to remove',
      message: `This is permanent! Are you sure you want to remove ${member.primary_email}`,
      onAsyncConfirm: async () => {
        if (!slug) return console.error('slug is required')
        if (!member.gotrue_id) return console.error('gotrue_id is required')
        deleteOrganizationMember({ slug, gotrueId: member.gotrue_id })
      },
    })
  }

  const handleResendInvite = async (member: Member) => {
    if (!slug) return console.error('Slug is required')
    if (!member.invited_id) return console.error('Member invited ID is required')
    const roleId = (member?.role_ids ?? [])[0]
    createOrganizationMemberInvite({
      slug,
      invitedEmail: member.primary_email,
      ownerId: member.invited_id,
      roleId: roleId,
    })
>>>>>>> 41bd4ca2
  }

  const handleRevokeInvitation = async (member: Member) => {
    const invitedId = member.invited_id
    if (!slug) return console.error('Slug is required')
    if (!invitedId) return console.error('Member invited ID is required')
    deleteOrganizationMemberInvite({ slug, invitedId })
  }

  if (!canRemoveMember || (isPendingInviteAcceptance && !canResendInvite && !canRevokeInvite)) {
    return (
      <div className="flex items-center justify-end">
        <Tooltip.Root delayDuration={0}>
          <Tooltip.Trigger asChild>
            <Button type="text" icon={<IconMoreHorizontal />} />
          </Tooltip.Trigger>
          <Tooltip.Portal>
            <Tooltip.Content side="bottom">
              <Tooltip.Arrow className="radix-tooltip-arrow" />
              <div
                className={[
                  'rounded bg-scale-100 py-1 px-2 leading-none shadow', // background
                  'border border-scale-200 ', //border
                ].join(' ')}
              >
                <span className="text-xs text-scale-1200">
                  You need additional permissions to manage this team member
                </span>
              </div>
            </Tooltip.Content>
          </Tooltip.Portal>
        </Tooltip.Root>
      </div>
    )
  }

  const isLoading =
    isOrganizationMemberDeleteLoading ||
    isOrganizationMemberInviteDeleteLoading ||
    isOrganizationMemberInviteCreateLoading

  return (
    <div className="flex items-center justify-end">
      <Dropdown
        side="bottom"
        align="end"
        size="small"
        overlay={
          <>
            {isPendingInviteAcceptance ? (
              <>
                {canRevokeInvite && (
                  <Dropdown.Item onClick={() => handleRevokeInvitation(member)}>
                    <div className="flex flex-col">
                      <p>Cancel invitation</p>
                      <p className="block opacity-50">Revoke this invitation.</p>
                    </div>
                  </Dropdown.Item>
                )}
                {canResendInvite && isExpired && (
                  <>
                    <Dropdown.Separator />
                    <Dropdown.Item onClick={() => handleResendInvite(member)}>
                      <div className="flex flex-col">
                        <p>Resend invitation</p>
                        <p className="block opacity-50">Invites expire after 24hrs.</p>
                      </div>
                    </Dropdown.Item>
                  </>
                )}
              </>
            ) : (
              <Dropdown.Item icon={<IconTrash size={16} />} onClick={handleMemberDelete}>
                <p>Remove member</p>
              </Dropdown.Item>
            )}
          </>
        }
      >
        <Button
          asChild
          type="text"
          disabled={isLoading}
          loading={isLoading}
          icon={<IconMoreHorizontal />}
        >
          <span></span>
        </Button>
      </Dropdown>
    </div>
  )
}

export default observer(MemberActions)<|MERGE_RESOLUTION|>--- conflicted
+++ resolved
@@ -42,42 +42,9 @@
     resource: { role_id: roleId },
   })
 
-<<<<<<< HEAD
-  const {
-    mutateAsync: deleteOrganizationMemberAsync,
-    isLoading: isOrganizationMemberDeleteLoading,
-  } = useOrganizationMemberDeleteMutation()
-
-  const {
-    mutateAsync: createOrganizationMemberInvite,
-    isLoading: isOrganizationMemberInviteCreateLoading,
-  } = useOrganizationMemberInviteCreateMutation({
-    onError(error) {
-      ui.setNotification({
-        category: 'error',
-        message: `Failed to resend invitation: ${error.message}`,
-      })
-    },
-  })
-
-  const {
-    mutateAsync: deleteOrganizationMemberInvite,
-    isLoading: isOrganizationMemberInviteDeleteLoading,
-  } = useOrganizationMemberInviteDeleteMutation()
-
-  const handleMemberDelete = async () => {
-    confirmAlert({
-      title: 'Confirm to remove',
-      message: `This is permanent! Are you sure you want to remove ${member.primary_email}`,
-      onAsyncConfirm: async () => {
-        if (!slug) return console.error('slug is required')
-        if (!member.gotrue_id) return console.error('gotrue_id is required')
-        await deleteOrganizationMemberAsync({ slug, gotrueId: member.gotrue_id })
-=======
   const { mutate: deleteOrganizationMember, isLoading: isOrganizationMemberDeleteLoading } =
     useOrganizationMemberDeleteMutation({
       onSuccess: () => {
->>>>>>> 41bd4ca2
         ui.setNotification({
           category: 'success',
           message: `Successfully removed ${member.primary_email}`,
@@ -85,29 +52,6 @@
       },
     })
 
-<<<<<<< HEAD
-  const handleResendInvite = async (member: Member) => {
-    if (!slug) return console.error('Slug is required')
-    if (!member.invited_id) return console.error('Member invited ID is required')
-
-    const roleId = (member?.role_ids ?? [])[0]
-    await createOrganizationMemberInvite({
-      slug,
-      invitedEmail: member.primary_email,
-      ownerId: member.invited_id,
-      roleId: roleId,
-    })
-    ui.setNotification({ category: 'success', message: 'Resent the invitation.' })
-  }
-
-  const handleRevokeInvitation = async (member: Member) => {
-    const invitedId = member.invited_id
-    if (!slug) return console.error('Slug is required')
-    if (!invitedId) return console.error('Member invited ID is required')
-
-    await deleteOrganizationMemberInvite({ slug, invitedId })
-    ui.setNotification({ category: 'success', message: 'Successfully revoked the invitation.' })
-=======
   const {
     mutate: createOrganizationMemberInvite,
     isLoading: isOrganizationMemberInviteCreateLoading,
@@ -154,7 +98,6 @@
       ownerId: member.invited_id,
       roleId: roleId,
     })
->>>>>>> 41bd4ca2
   }
 
   const handleRevokeInvitation = async (member: Member) => {
