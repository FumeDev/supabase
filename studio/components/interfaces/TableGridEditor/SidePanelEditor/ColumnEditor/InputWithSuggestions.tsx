// [Joshen] Chuck this into the UI library with proper positioning logic via radix
// and proper width derivation using useRef. Unable to pass a ref to the Input component
//
// For now a couple of things are a bit hacky like width derivation, z-index, selection of suggestion
// with timeouts and a lot of unnecessary defensive guards - but these can go away when we port
// the component over to the UI library

import { FC, useEffect, useRef, useState } from 'react'
<<<<<<< HEAD
import { Button, Dropdown, IconList, Input } from 'ui'
=======
import * as Tooltip from '@radix-ui/react-tooltip'
import { Button, Dropdown, IconList, Input } from '@supabase/ui'
>>>>>>> f512f383
import { Suggestion } from './ColumnEditor.types'

const MAX_SUGGESTIONS = 3

interface Props {
  label?: string
  description?: string
  placeholder?: string
  size?: 'small' | 'tiny' | 'medium' | 'large'
  layout?: 'horizontal' | 'vertical'
  disabled?: boolean
  className?: string
  value: string
  format?: string
  suggestions: Suggestion[]
  suggestionsTooltip?: string
  suggestionsHeader?: string
  onChange: (event: any) => void
  onSelectSuggestion: (suggestion: Suggestion) => void
}

const InputWithSuggestions: FC<Props> = ({
  label,
  description,
  placeholder,
  size,
  layout,
  disabled = false,
  className = '',
  value = '',
  format,
  suggestions = [],
  suggestionsTooltip,
  suggestionsHeader,
  onChange = () => {},
  onSelectSuggestion = () => {},
}) => {
  const ref = useRef(null)
  const [filteredSuggestions, setFilteredSuggestions] = useState<Suggestion[]>(suggestions)
  const showSuggestions = filteredSuggestions.length > 0

  useEffect(() => {
    setFilteredSuggestions(suggestions.slice(0, MAX_SUGGESTIONS))
  }, [suggestions])

  const onInputChange = (event: any) => {
    onChange(event)

    const inputText = event.target.value

    if (suggestions.length > MAX_SUGGESTIONS) {
      const filteredSuggestions = inputText
        ? suggestions.filter((suggestion: Suggestion) => {
            return suggestion.name.indexOf(inputText) !== -1
          })
        : suggestions
      setFilteredSuggestions(filteredSuggestions.slice(0, MAX_SUGGESTIONS))
    }
  }

  return (
    <div ref={ref} className="relative">
      <Input
        label={label}
        descriptionText={description}
        placeholder={placeholder}
        size={size}
        layout={layout}
        disabled={disabled}
        className={className}
        type="text"
        value={value}
        onChange={onInputChange}
        actions={
          showSuggestions && (
            <Dropdown
              size={'medium'}
              align="end"
              side="bottom"
              overlay={
                <>
                  <Dropdown.Label>{suggestionsHeader || 'Suggestions'}</Dropdown.Label>
                  <Dropdown.Seperator />
                  {filteredSuggestions.map((suggestion: Suggestion) => (
                    <Dropdown.Item
                      key={suggestion.name}
                      onClick={() => onSelectSuggestion(suggestion)}
                    >
                      <div className="text-sm">{suggestion.name}</div>
                      <div className="text-xs text-scale-900">{suggestion.description}</div>
                    </Dropdown.Item>
                  ))}
                </>
              }
            >
              <Tooltip.Root delayDuration={0}>
                <Tooltip.Trigger>
                  <Button
                    as="span"
                    type="default"
                    className="!px-1 mr-1"
                    icon={<IconList strokeWidth={1.5} />}
                  />
                </Tooltip.Trigger>
                <Tooltip.Content side="bottom">
                  <Tooltip.Arrow className="radix-tooltip-arrow" />
                  <div
                    className={[
                      'bg-scale-100 rounded py-1 px-2 leading-none shadow',
                      'border-scale-200 border',
                    ].join(' ')}
                  >
                    <span className="text-scale-1200 text-xs">
                      {suggestionsTooltip || 'Suggestions'}
                    </span>
                  </div>
                </Tooltip.Content>
              </Tooltip.Root>
            </Dropdown>
          )
        }
      />
    </div>
  )
}

export default InputWithSuggestions<|MERGE_RESOLUTION|>--- conflicted
+++ resolved
@@ -6,12 +6,8 @@
 // the component over to the UI library
 
 import { FC, useEffect, useRef, useState } from 'react'
-<<<<<<< HEAD
 import { Button, Dropdown, IconList, Input } from 'ui'
-=======
 import * as Tooltip from '@radix-ui/react-tooltip'
-import { Button, Dropdown, IconList, Input } from '@supabase/ui'
->>>>>>> f512f383
 import { Suggestion } from './ColumnEditor.types'
 
 const MAX_SUGGESTIONS = 3
