import { useRouter } from 'next/router'
import SectionHeader from 'components/UI/SectionHeader'
import ProjectExamples from 'data/ProjectExamples.json'
import { Card, Typography, Space } from '@supabase/ui'

const BuiltExamples = () => {
  const { basePath } = useRouter()
  return (
    <div className="relative bg-gray-50 dark:bg-dark-600 pt-12 pb-16">
      <div className="absolute inset-0">
        <div className="mx-auto bg-white dark:bg-dark-600 w-full h-1/3 sm:h-2/3 lg:h-1/2"></div>
      </div>
      <div className="container mx-auto px-8 sm:px-16 xl:px-20 relative">
        <div className="mx-auto max-w-7xl">
          <SectionHeader
            title={'What you can build'}
            title_alt={' with Supabase'}
            subtitle={'Built with supabase'}
          />
        </div>
        <div className="relative max-w-7xl mx-auto">
          <div className="mt-12 max-w-lg mx-auto grid gap-5 lg:grid-cols-3 lg:max-w-none">
            {ProjectExamples.map((example: any, idx: number) => (
              <a href={example.url}>
                <Card
                  key={`example_${idx}`}
                  hoverable
                  cover={
                    <img src={`${basePath}/${example.imgUrl}`} className="h-64 object-cover" />
                  }
                >
                  <Space className="justify-between h-40" direction="vertical">
                    <div>
                      <Typography.Text small type="secondary">
                        Project example
                      </Typography.Text>
                      <Typography.Title level={3}>{example.title}</Typography.Title>
                    </div>
                    <Typography.Text type="default">{example.description}</Typography.Text>
                  </Space>
                </Card>
              </a>
            ))}
          </div>
<<<<<<< HEAD
          <div className={'mt-8'}>
            <Typography.Text type="secondary">
              See all examples on our{' '}
              <Typography.Link href="https://github.com/supabase">Github</Typography.Link>
            </Typography.Text>
          </div>
=======
          <p className="mt-10 text-base text-gray-500 dark:text-dark-400">
            See all examples on our{' '}
            <a className="text-brand-700" href="https://github.com/supabase/supabase/tree/master/examples">
              Github
            </a>
          </p>
>>>>>>> 8714e16b
        </div>
      </div>
    </div>
  )
}

export default BuiltExamples<|MERGE_RESOLUTION|>--- conflicted
+++ resolved
@@ -42,21 +42,14 @@
               </a>
             ))}
           </div>
-<<<<<<< HEAD
           <div className={'mt-8'}>
             <Typography.Text type="secondary">
               See all examples on our{' '}
-              <Typography.Link href="https://github.com/supabase">Github</Typography.Link>
+              <Typography.Link href="https://github.com/supabase/supabase/tree/master/examples">
+                Github
+              </Typography.Link>
             </Typography.Text>
           </div>
-=======
-          <p className="mt-10 text-base text-gray-500 dark:text-dark-400">
-            See all examples on our{' '}
-            <a className="text-brand-700" href="https://github.com/supabase/supabase/tree/master/examples">
-              Github
-            </a>
-          </p>
->>>>>>> 8714e16b
         </div>
       </div>
     </div>
