import React, { useState, useEffect, useImperativeHandle, forwardRef } from 'react'
import Transition from 'lib/Transition'

type Props = {
  title?: string
  children?: React.ReactNode
  className?: string
  renderTriggerElement?: any
<<<<<<< HEAD
  open?: boolean
  handleCancel?: any
}

const FlyOut = forwardRef((props: Props, ref: any) => {
  const { title = '', children, className = '', renderTriggerElement = null } = props
  // const [show, setShow] = useState(prop.show)
=======
  singleBgColor?: boolean
}

const FlyOut = (props: Props) => {
  const { title = '', children, className = '', renderTriggerElement = null, singleBgColor = false } = props
  const [show, setShow] = useState(false)
>>>>>>> 4ce6b5ed

  // function handleToggle() {
  //   setShow(!show)
  //   props.handleClick()
  // }

  // useImperativeHandle(
  //   ref,
  //   () => ({
  //       close() {
  //         setShow(false)
  //       }
  //   }),
  // )

  // useEffect(() => {
  //   // window is accessible here.
  //   window.addEventListener('scroll', function (e) {
  //     // close Fly Out window if user scrolls past 96px from top
  //     if (window.pageYOffset > 96) {
  //       setShow(false)
  //     }
  //   })
  // }, [])

  return (
    <>
      {renderTriggerElement && (
        <div
          className={`
          inline-flex items-center px-1 border-b-2 border-transparent text-sm font-medium text-gray-500 hover:text-gray-700
          dark:text-dark-100 ${
            renderTriggerElement === null ? 'hover:border-gray-300 dark:hover:border-dark-100' : ''
          }
        `}
        >
          {renderTriggerElement()}
        </div>
      )}
      <Transition
        appear={true}
        show={props.open}
        enter="transition ease-out duration-200"
        enterFrom="opacity-0 translate-y-1"
        enterTo="opacity-100 translate-y-0"
        leave="transition ease-in duration-150"
        leaveFrom="opacity-100 translate-y-0"
        leaveTo="opacity-0 translate-y-1"
      >
        <>
          <div
            className="absolute inset-x-0 transform shadow-lg border-t border-gray-100 dark:border-dark-500"
            style={{
              zIndex: 999,
              position: 'absolute',
              width: '100vw',
              margin: '0 auto',
              marginTop: '63px',
              left: '-50vw',
              right: '-50vw',
              top: 0,
            }}
          >
            <div className="absolute inset-0 flex sm:flex-col lg:flex-row" aria-hidden="true">
              <div className="bg-white dark:bg-dark-600 sm:w-full sm:h-1/2 lg:w-1/2 lg:h-full" />
              <div className={`${singleBgColor ? 'bg-white dark:bg-dark-600' : 'bg-gray-50 dark:bg-dark-500'} sm:w-full sm:h-1/2 lg:w-1/2 lg:h-full`} />
              {/* <div className="bg-gray-50 dark:bg-dark-300 md:hidden lg:block lg:w-1/2"></div> */}
            </div>
            <div
              className={`relative max-w-7xl mx-auto grid grid-cols-1 lg:grid-cols-2 ${className}`}
            >
              {children}
            </div>
          </div>
          <div
            className="fixed inset-0 t-63 transition-opacity bg-red"
            style={{
              zIndex: 10,
              top: '63px',
              marginLeft: 0,
              pointerEvents: 'visiblePainted',
            }}
            onClick={() => props.handleCancel()}
          >
            <div className="absolute inset-0 opacity-0"></div>
          </div>
        </>
      </Transition>
    </>
  )
})

export default FlyOut<|MERGE_RESOLUTION|>--- conflicted
+++ resolved
@@ -6,22 +6,15 @@
   children?: React.ReactNode
   className?: string
   renderTriggerElement?: any
-<<<<<<< HEAD
   open?: boolean
   handleCancel?: any
-}
-
-const FlyOut = forwardRef((props: Props, ref: any) => {
-  const { title = '', children, className = '', renderTriggerElement = null } = props
-  // const [show, setShow] = useState(prop.show)
-=======
   singleBgColor?: boolean
 }
 
 const FlyOut = (props: Props) => {
   const { title = '', children, className = '', renderTriggerElement = null, singleBgColor = false } = props
   const [show, setShow] = useState(false)
->>>>>>> 4ce6b5ed
+
 
   // function handleToggle() {
   //   setShow(!show)
@@ -112,6 +105,6 @@
       </Transition>
     </>
   )
-})
+}
 
 export default FlyOut